--- conflicted
+++ resolved
@@ -1,4 +1,5 @@
 import pandas as pd
+from sklearn.impute import KNNImputer
 from sklearn.impute import KNNImputer
 import re
 
@@ -49,6 +50,53 @@
     return data
 
 
+def add_zhvi_values(data):
+    """
+    Add ZHVI values to the training dataframe by merging with ZHVI data.
+    
+    Args:
+        train_df (pd.DataFrame): Input training dataframe
+        
+    Returns:
+        None: The function modifies train_df in-place.
+    """
+    # Read ZHVI data
+    zhvi_df = pd.read_csv('il_zhvi.csv')
+    
+    # Convert ZHVI date columns to datetime and reshape the data
+    date_cols = [col for col in zhvi_df.columns if col not in [
+        'RegionID', 'SizeRank', 'RegionName', 'RegionType', 
+        'StateName', 'State', 'City', 'Metro', 'CountyName', 'BaseDate']]
+    
+    zhvi_df = zhvi_df.melt(
+        id_vars=['RegionName'],
+        value_vars=date_cols,
+        var_name='date',
+        value_name='zhvi_value'
+    )
+    zhvi_df['date'] = pd.to_datetime(zhvi_df['date'])
+    zhvi_df['year_month'] = zhvi_df['date'].dt.strftime('%Y-%m')
+    zhvi_df['RegionName'] = zhvi_df['RegionName'].astype(str)
+    zhvi_df.drop(columns=['date'], inplace=True)
+    
+    # Prepare train_df for merging
+    data['Listing.Dates.CloseDate'] = pd.to_datetime(data['Listing.Dates.CloseDate'], errors='coerce')
+    data['year_month'] = data['Listing.Dates.CloseDate'].dt.strftime('%Y-%m')
+    
+    # Merge ZHVI data into train_df
+    data = data.merge(
+    zhvi_df,
+    left_on=['Location.Address.PostalCode', 'year_month'],
+    right_on=['RegionName', 'year_month'],
+    how='left'
+    )   
+    
+    # Drop redundant columns after merging
+    data.drop(columns=['RegionName', 'year_month'], inplace=True)
+
+    return data
+
+
 
 def read_data():
     """
@@ -110,6 +158,11 @@
     data['Structure.GarageSpaces'] = data['Structure.GarageSpaces'].apply(
         lambda x: 0 if pd.isnull(x) else (1 if x > 0 and x < 1 else round(x)))
 
+def truncate_zip(data):
+    """
+    Truncate zip-code to 5-digits
+    """
+    data['Location.Address.PostalCode'] = data['Location.Address.PostalCode'].astype(str).str[:5]
 def truncate_zip(data):
     """
     Truncate zip-code to 5-digits
@@ -215,6 +268,8 @@
 
     data.drop(columns="ImageData.style.exterior.summary.label", inplace=True)
 
+    data.drop(columns="ImageData.style.exterior.summary.label", inplace=True)
+
 
 def seasonality_transformations(data):
     """
@@ -269,8 +324,34 @@
     
     # Replace the original columns with imputed values
     data[columns_to_impute] = imputed_values
+def imputate_missing(data):
+    """
+    Impute missing values in the specified columns using 5-NN.
+    """
+    # Define the columns to impute
+    columns_to_impute = [
+        "ImageData.style.stories.summary.label",
+        "Structure.LivingArea",
+        "Structure.Rooms.RoomsTotal",
+        "ImageData.c1c6.Mean",
+        "ImageData.q1q6.Mean"
+    ]
+    
+    # Filter the dataset to only include the columns to be imputed
+    impute_data = data[columns_to_impute]
+    
+    # Initialize the KNN imputer with n_neighbors=5
+    imputer = KNNImputer(n_neighbors=5)
+    
+    # Perform imputation
+    imputed_values = imputer.fit_transform(impute_data)
+    
+    # Replace the original columns with imputed values
+    data[columns_to_impute] = imputed_values
 
 def transformation_features(data):
+    truncate_zip(data)
+    data = add_zhvi_values(data)
     truncate_zip(data)
     data = add_zhvi_values(data)
     structure_transformations(data)
@@ -283,6 +364,9 @@
     imputate_missing(data)
 
     return data
+    imputate_missing(data)
+
+    return data
 
 
 def write_data(data, index):
@@ -295,14 +379,11 @@
     test.to_csv('../data/test_preprocessed.csv', index=False)
 
 
-def main():
+def main_preprocessing():
     train, test = read_data()
     data, index = merge_data(train, test)
     data = transformation_features(data)
+    data = transformation_features(data)
     write_data(data, index)
 
-<<<<<<< HEAD
-main_preprocessing()
-=======
-main()
->>>>>>> 929d415c
+main_preprocessing()